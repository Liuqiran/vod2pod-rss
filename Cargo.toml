[package]
authors = ["madiele92@gmail.com"]
edition = "2021"
name = "vod2pod-rss"
version = "1.0.6"

[lib]
path = "src/lib.rs"

[[bin]]
name = "app"
path = "src/main.rs"

[dependencies]
actix-rt = "=2.9.0"
google-youtube3 = "=5.0.3"
actix-web = "=4.4.0"
<<<<<<< HEAD
async-trait = "=0.1.73"
url = { version = "*", features = ["serde"] }
futures = "=0.3.28"
log = "=0.4.20"
regex = "=1.9.5"
reqwest = { version = "=0.11.20", features = ["json"] }
serde = "=1.0.188"
serde_json = "=1.0.106"
tokio = { version = "=1.32.0", features = ["macros", "process"] }
uuid = { version = "=1.4.1", features = ["v4", "serde"] }
genawaiter = { version = "=0.99", features = ["futures03"] }
=======
async-trait = "=0.1.74"
url = { version="*", features = ["serde"]}
futures = "=0.3.29"
log = "=0.4.20"
regex = "=1.10.2"
reqwest = { version = "=0.11.22", features = ["json"] }
serde = "=1.0.190"
serde_json = "=1.0.108"
tokio = { version = "=1.33.0" , features = ["macros", "process"]}
uuid = { version= "=1.5.0", features = ["v4", "serde"]}
genawaiter = {version = "=0.99", features = ["futures03"] }
>>>>>>> 0e1aaff3
rss = { version = "=2.0", features = ["serde"] }
eyre = "=0.6"
simple_logger = "=4.2"
redis = { version = "=0.23", features = ["tokio-comp"] }
mime = "=0.3.17"
cached = { version = "=0.46.0", features = ["redis_tokio"] }
iso8601-duration = "=0.2.0"
chrono = "=0.4.31"

[dev-dependencies]
<<<<<<< HEAD
temp-env = { version = "=0.3.5", features = ["async_closure"] }
=======
temp-env ={ version = "=0.3.6", features = ["async_closure"] }
>>>>>>> 0e1aaff3
env_logger = "*"
test-log = "0.2.11"<|MERGE_RESOLUTION|>--- conflicted
+++ resolved
@@ -15,19 +15,6 @@
 actix-rt = "=2.9.0"
 google-youtube3 = "=5.0.3"
 actix-web = "=4.4.0"
-<<<<<<< HEAD
-async-trait = "=0.1.73"
-url = { version = "*", features = ["serde"] }
-futures = "=0.3.28"
-log = "=0.4.20"
-regex = "=1.9.5"
-reqwest = { version = "=0.11.20", features = ["json"] }
-serde = "=1.0.188"
-serde_json = "=1.0.106"
-tokio = { version = "=1.32.0", features = ["macros", "process"] }
-uuid = { version = "=1.4.1", features = ["v4", "serde"] }
-genawaiter = { version = "=0.99", features = ["futures03"] }
-=======
 async-trait = "=0.1.74"
 url = { version="*", features = ["serde"]}
 futures = "=0.3.29"
@@ -39,7 +26,6 @@
 tokio = { version = "=1.33.0" , features = ["macros", "process"]}
 uuid = { version= "=1.5.0", features = ["v4", "serde"]}
 genawaiter = {version = "=0.99", features = ["futures03"] }
->>>>>>> 0e1aaff3
 rss = { version = "=2.0", features = ["serde"] }
 eyre = "=0.6"
 simple_logger = "=4.2"
@@ -50,10 +36,6 @@
 chrono = "=0.4.31"
 
 [dev-dependencies]
-<<<<<<< HEAD
-temp-env = { version = "=0.3.5", features = ["async_closure"] }
-=======
 temp-env ={ version = "=0.3.6", features = ["async_closure"] }
->>>>>>> 0e1aaff3
 env_logger = "*"
 test-log = "0.2.11"